--- conflicted
+++ resolved
@@ -277,67 +277,6 @@
 }
 
 int lqtL_createclass (lua_State *L, const char *name, luaL_Reg *mt, lqt_Base *bases) {
-<<<<<<< HEAD
-	int len = 0;
-	char *new_name = NULL;
-	lqt_Base *bi = bases;
-	luaL_newmetatable(L, name); // (1)
-	luaL_register(L, NULL, mt); // (1)
-	// setup offsets
-	lua_pushstring(L, name); // (2) FIXME: remove
-	lua_pushinteger(L, 0); // (3) FIXME: remove
-	lua_settable(L, -3); // (1) FIXME: remove
-	while (bi->basename!=NULL) {
-		lua_pushstring(L, bi->basename); // (2) FIXME: remove
-		lua_pushinteger(L, bi->offset); // (3) FIXME: remove
-		lua_settable(L, -3); // (1) FIXME: remove
-		bi++;
-	}
-	// set metafunctions
-	lqtL_pushindexfunc(L, name, bases); // (2)
-	lua_setfield(L, -2, "__index"); // (1)
-	lua_pushcfunction(L, lqtL_newindexfunc); // (2)
-	lua_setfield(L, -2, "__newindex"); // (1)
-	lua_pushcfunction(L, lqtL_gcfunc); // (2)
-	lua_setfield(L, -2, "__gc"); // (1)
-
-	// set it as its own metatable
-	lua_pushvalue(L, -1); // (2)
-	lua_setmetatable(L, -2); // (1)
-	lua_pop(L, 1); // (0)
-	len = strlen(name);
-	new_name = (char*)malloc(len*sizeof(char));
-	strncpy(new_name, name, len);
-	new_name[len-1] = '\0';
-	luaL_register(L, new_name, mt); // (1)
-	free(new_name);
-	new_name = NULL;
-	lua_newtable(L); // (2)
-	lua_pushcfunction(L, lqtL_ctor_helper); // (3)
-	lua_setfield(L, -2, "__call"); // (2)
-	lua_setmetatable(L, -2); // (1)
-	lua_pushvalue(L, -1); // (2)
-	lua_pushcclosure(L, lqtL_local_ctor, 1); // (2)
-	lua_setfield(L, -2, "new_local");
-	lua_pop(L, 1); // (0)
-	/*
-	lua_pushlstring(L, name, strlen(name)-1); // (1)
-	lua_newtable(L); // (2)
-	luaL_newmetatable(L, name); // (3)
-	lua_setmetatable(L, -2); // (2)
-	// don't register again but use metatable
-	//luaL_register(L, NULL, mt); // (2)
-	lua_settable(L, LUA_GLOBALSINDEX); // (0)
-	*/
-	return 0;
-}
-
-bool lqtL_isinteger (lua_State *L, int i) {
-	if (lua_type(L, i)==LUA_TNUMBER)
-		return lua_tointeger(L, i)==lua_tonumber(L, i);
-	else
-		return false;
-=======
     int len = 0;
     char *new_name = NULL;
     lqt_Base *bi = bases;
@@ -381,24 +320,24 @@
     lua_setfield(L, -2, "new_local");
     lua_pop(L, 1); // (0)
     /*
-       lua_pushlstring(L, name, strlen(name)-1); // (1)
-       lua_newtable(L); // (2)
-       luaL_newmetatable(L, name); // (3)
-       lua_setmetatable(L, -2); // (2)
+    lua_pushlstring(L, name, strlen(name)-1); // (1)
+    lua_newtable(L); // (2)
+    luaL_newmetatable(L, name); // (3)
+    lua_setmetatable(L, -2); // (2)
     // don't register again but use metatable
     //luaL_register(L, NULL, mt); // (2)
     lua_settable(L, LUA_GLOBALSINDEX); // (0)
     */
     return 0;
->>>>>>> 0ca29fa1
-}
-
-    bool lqtL_isinteger (lua_State *L, int i) {
-        if (lua_type(L, i)==LUA_TNUMBER)
-            return lua_tointeger(L, i)==lua_tonumber(L, i);
-        else
-            return false;
-    }
+}
+
+bool lqtL_isinteger (lua_State *L, int i) {
+	if (lua_type(L, i)==LUA_TNUMBER) {
+		return lua_tointeger(L, i)==lua_tonumber(L, i);
+	} else {
+		return false;
+	}
+}
 bool lqtL_isnumber (lua_State *L, int i) {
     return lua_type(L, i)==LUA_TNUMBER;
 }
